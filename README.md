<<<<<<< HEAD
# NanoLlama
Transformer decoder models of various sizes trained on news articles on Google's free T4 GPU. The training process involved three main stages:

1. Pre-training on 1.87B tokens of cleaned data for two epochs. 
2. Fine-tuning on one epoch on selected articles with length between 128 and 256 tokens. 
3. Direct Preference Optimization on generated articles that were judged by ChatGPT.
=======
???
>>>>>>> ce93fb5b
<|MERGE_RESOLUTION|>--- conflicted
+++ resolved
@@ -1,10 +1,6 @@
-<<<<<<< HEAD
 # NanoLlama
 Transformer decoder models of various sizes trained on news articles on Google's free T4 GPU. The training process involved three main stages:
 
 1. Pre-training on 1.87B tokens of cleaned data for two epochs. 
 2. Fine-tuning on one epoch on selected articles with length between 128 and 256 tokens. 
 3. Direct Preference Optimization on generated articles that were judged by ChatGPT.
-=======
-???
->>>>>>> ce93fb5b
